--- conflicted
+++ resolved
@@ -7,14 +7,11 @@
 from dotenv import load_dotenv
 import asyncpg
 
-<<<<<<< HEAD
-=======
 DB_HOST = os.getenv("DB_HOST", "localhost")
 DB_PORT = int(os.getenv("DB_PORT", "5432"))
 DB_USER = os.getenv("DB_USER", "postgres")
 DB_PASS = os.getenv("DB_PASS", "")
 DB_NAME = os.getenv("DB_NAME", "qualitycontrol")
->>>>>>> 2e41ecff
 # Загружаем переменные окружения из secrets.env и проверяем успех
 if not load_dotenv("secrets.env"):
     raise FileNotFoundError("Файл secrets.env не найден")
@@ -139,10 +136,7 @@
     query = """
         SELECT
             cd.user_id,
-<<<<<<< HEAD
-=======
             u.name,
->>>>>>> 2e41ecff
             u.full_name,
             u.position,
             cd.stage_name,
@@ -158,6 +152,13 @@
         return await conn.fetch(query)
 
 async def export_all_data(filename: str = OUTPUT_FILE) -> None:
+    pool = await asyncpg.create_pool(
+        user=DB_USER,
+        password=DB_PASS,
+        database=DB_NAME,
+        host=DB_HOST,
+        port=DB_PORT,
+    )
     try:
         pool = await asyncpg.create_pool(
             user=DB_USER,
@@ -171,18 +172,6 @@
         return
 
     try:
-        pool = await asyncpg.create_pool(
-            user=DB_USER,
-            password=DB_PASS,
-            database=DB_NAME,
-            host=DB_HOST,
-            port=DB_PORT,
-        )
-    except Exception as e:
-        print(f"Ошибка подключения к базе данных: {e}")
-        return
-
-    try:
         records = await fetch_records(pool)
     finally:
         await pool.close()
@@ -197,23 +186,15 @@
         row = {
             "created_at": rec["created_at"],
             "user_id": rec["user_id"],
-<<<<<<< HEAD
-            "full_name": rec["full_name"],
-            "position": rec["position"],
-=======
             "name": rec["name"],
             "full_name": rec["full_name"],
             "position": rec["position"],
             "stage_name": rec["stage_name"],
->>>>>>> 2e41ecff
             "stage_name": STAGE_TITLES.get(rec["stage_name"], rec["stage_name"]),
             "forming_session_id": rec["forming_session_id"],
             "value_numeric": rec["value_numeric"],
         }
-<<<<<<< HEAD
-=======
         row.update(data)
->>>>>>> 2e41ecff
         row.update(
             {
                 k: (
@@ -229,10 +210,7 @@
     base_columns = [
         "created_at",
         "user_id",
-<<<<<<< HEAD
-=======
         "name",
->>>>>>> 2e41ecff
         "full_name",
         "position",
         "stage_name",
@@ -245,10 +223,7 @@
 
     with open(filename, "w", newline="", encoding="utf-8-sig") as f:
         writer = csv.DictWriter(f, fieldnames=fieldnames, delimiter=";")
-<<<<<<< HEAD
-=======
         writer.writeheader()
->>>>>>> 2e41ecff
         # Записываем русские заголовки колонок
         writer.writerow({k: COLUMN_TITLES_RU.get(k, k) for k in fieldnames})
         for row in rows:

import os
import json
import csv
import asyncio
from typing import Any, Dict, List, Set

from dotenv import load_dotenv
import asyncpg

# Загружаем переменные окружения из secrets.env и проверяем успех
if not load_dotenv("secrets.env"):
    raise FileNotFoundError("Файл secrets.env не найден")

<<<<<<< HEAD

def require_env(name: str) -> str:
    value = os.getenv(name)
    if not value:
        raise EnvironmentError(f"Environment variable {name} is not set")
    return value


DB_HOST = require_env("DB_HOST")
DB_PORT = int(require_env("DB_PORT"))
DB_USER = require_env("DB_USER")
DB_PASS = require_env("DB_PASS")
DB_NAME = require_env("DB_NAME")
=======
required_vars = ("DB_HOST", "DB_PORT", "DB_USER", "DB_PASS", "DB_NAME")
for var in required_vars:
    if var not in os.environ:
        raise EnvironmentError(f"Environment variable {var} is not set")

DB_HOST = os.environ["DB_HOST"]
DB_PORT = int(os.environ["DB_PORT"])
DB_USER = os.environ["DB_USER"]
DB_PASS = os.environ["DB_PASS"]
DB_NAME = os.environ["DB_NAME"]
>>>>>>> 2d611671

OUTPUT_FILE = "all_data.csv"

QR_COLUMNS = [
    "frame_qr_goods",
    "frame_qr_tare",
    "accumulation_qr_goods",
    "accumulation_qr_tare",
    "packaging_qr_goods",
    "packaging_qr_tare",
    "cgp_qr_goods",
    "cgp_qr_tare",
]

# Русские названия этапов и параметров (скопировано из основного бота)
STAGE_TITLES: Dict[str, str] = {
    "forming": "Формовка",
    "accumulation": "Зона накопления ГП",
    "packaging": "Упаковка",
    "cgp": "ЦГП",
}

PARAM_TITLES: Dict[str, Dict[str, str]] = {
    "forming": {
        "shell_diameter": "Диаметр оболочки (мм)",
        "weight_sample_grams": "Вес образца (г)",
        "stuffing_diameter": "Диаметр после набивки (мм)",
        "stuffing_length_visual": "Длина после набивки (мм)",
        "mince_contamination_visual": "Загрязнение фаршем",
        "hanging_quality_visual": "Качество навески",
    },
    "accumulation": {
        "temperature": "Температура в ГП перед упаковкой (°C)",
        "contamination_visual": "Загрязнения",
        "wrinkling_visual": "Морщинистость",
        "smoking_color_calorimeter": "Цвет копчения (колориметр)",
        "structure_visual": "Разработка (структура)",
        "porosity_visual": "Пористость",
        "slips_visual": "Слипы",
        "print_defects_visual": "Соответствие печати",
        "shell_adhesion_physical": "Адгезия оболочки",
        "organoleptics": "Органолептика",
    },
    "packaging": {
        "gas_mixture_ratio": "Соотношение газовой смеси",
        "package_integrity": "Целостность упаковки",
        "weight_compliance_operator": "Вес, оператор (г)",
        "weight_compliance_technologist": "Вес, технолог (г)",
    },
    "cgp": {
        "cgp_inserts_visual": "Контроль вложений",
    },
}

# Переводы значений параметров
PARAM_VALUE_TITLES: Dict[str, Dict[str, str]] = {
    # Формовка
    "mince_contamination_visual": {"norm": "Норма", "defect": "Дефект"},
    "hanging_quality_visual": {"norm": "Норма", "defect": "Дефект"},
    # Зона накопления ГП
    "contamination_visual": {"norm": "Норма", "defect": "Дефект"},
    "wrinkling_visual": {
        "absent": "Отсутствует",
        "minor": "Незначительная",
        "major": "Сильная",
    },
    "smoking_color_calorimeter": {"norm": "Норма", "defect": "Дефект"},
    "structure_visual": {"norm": "Норма", "defect": "Дефект"},
    "porosity_visual": {"norm": "Норма", "defect": "Дефект"},
    "slips_visual": {"norm": "Норма", "defect": "Дефект"},
    "print_defects_visual": {"absent": "Соответствует", "present": "Не соответствует"},
    "shell_adhesion_physical": {"norm": "Норма", "defect": "Дефект"},
    "organoleptics": {"norm": "Норма", "defect": "Дефект"},
    # Упаковка
    "gas_mixture_ratio": {"norm": "Норма", "defect": "Дефект"},
    "package_integrity": {"no": "Нет нарушений", "yes": "Есть нарушения"},
    # ЦГП
    "cgp_inserts_visual": {"ok": "Соответствует", "not_ok": "Не соответствует"},
}

COLUMN_TITLES_RU: Dict[str, str] = {
    "created_at": "Дата создания",
    "user_id": "ID пользователя",
    "full_name": "ФИО",
    "position": "Должность",
    "stage_name": "Этап",
    "forming_session_id": "ID сессии формовки",
    "value_numeric": "Числовое значение",
    "frame_qr_goods": "QR рамы (товар)",
    "frame_qr_tare": "QR рамы (тара)",
    "accumulation_qr_goods": "QR зоны накопления (товар)",
    "accumulation_qr_tare": "QR зоны накопления (тара)",
    "packaging_qr_goods": "QR упаковки (товар)",
    "packaging_qr_tare": "QR упаковки (тара)",
    "cgp_qr_goods": "QR ЦГП (товар)",
    "cgp_qr_tare": "QR ЦГП (тара)",
}

<<<<<<< HEAD
# Добавляем переводы параметров
=======
# Добавляем переводы этапов и параметров
COLUMN_TITLES_RU.update(STAGE_TITLES)
>>>>>>> 2d611671
for params in PARAM_TITLES.values():
    COLUMN_TITLES_RU.update(params)

async def fetch_records(pool: asyncpg.Pool) -> List[asyncpg.Record]:
    query = """
        SELECT
            cd.user_id,
            u.full_name,
            u.position,
            cd.stage_name,
            cd.forming_session_id,
            cd.value_numeric,
            cd.data,
            cd.created_at
        FROM control_data cd
        JOIN users u ON u.user_id = cd.user_id
        ORDER BY cd.created_at
    """
    async with pool.acquire() as conn:
        return await conn.fetch(query)

async def export_all_data(filename: str = OUTPUT_FILE) -> None:
    try:
        pool = await asyncpg.create_pool(
            user=DB_USER,
            password=DB_PASS,
            database=DB_NAME,
            host=DB_HOST,
            port=DB_PORT,
        )
    except Exception as e:
        print(f"Ошибка подключения к базе данных: {e}")
        return

    try:
        records = await fetch_records(pool)
    finally:
        await pool.close()

    data_keys: Set[str] = set()
    rows: List[Dict[str, Any]] = []
    for rec in records:
        data = rec["data"]
        if not isinstance(data, dict):
            data = json.loads(data)
        data_keys.update(data.keys())
        row = {
            "created_at": rec["created_at"],
            "user_id": rec["user_id"],
            "full_name": rec["full_name"],
            "position": rec["position"],
            "stage_name": STAGE_TITLES.get(rec["stage_name"], rec["stage_name"]),
            "forming_session_id": rec["forming_session_id"],
            "value_numeric": rec["value_numeric"],
        }
        row.update(
            {
<<<<<<< HEAD
=======

>>>>>>> 2d611671
                k: (
                    PARAM_VALUE_TITLES.get(k, {}).get(v, v)
                    if not isinstance(v, (dict, list))
                    else json.dumps(v, ensure_ascii=False)
                )
<<<<<<< HEAD
=======
=======
                k: PARAM_VALUE_TITLES.get(k, {}).get(v, v)

>>>>>>> 2d611671
                for k, v in data.items()
            }
        )
        rows.append(row)

    base_columns = [
        "created_at",
        "user_id",
        "full_name",
        "position",
        "stage_name",
        "forming_session_id",
        "value_numeric",
    ]

    extra_columns = QR_COLUMNS + sorted(k for k in data_keys if k not in QR_COLUMNS)
    fieldnames = base_columns + [c for c in extra_columns if c not in base_columns]

    with open(filename, "w", newline="", encoding="utf-8-sig") as f:
        writer = csv.DictWriter(f, fieldnames=fieldnames, delimiter=";")
        # Записываем русские заголовки колонок
        writer.writerow({k: COLUMN_TITLES_RU.get(k, k) for k in fieldnames})
        for row in rows:
            writer.writerow(row)

if __name__ == "__main__":
    asyncio.run(export_all_data())<|MERGE_RESOLUTION|>--- conflicted
+++ resolved
@@ -7,11 +7,15 @@
 from dotenv import load_dotenv
 import asyncpg
 
+DB_HOST = os.getenv("DB_HOST", "localhost")
+DB_PORT = int(os.getenv("DB_PORT", "5432"))
+DB_USER = os.getenv("DB_USER", "postgres")
+DB_PASS = os.getenv("DB_PASS", "")
+DB_NAME = os.getenv("DB_NAME", "qualitycontrol")
 # Загружаем переменные окружения из secrets.env и проверяем успех
 if not load_dotenv("secrets.env"):
     raise FileNotFoundError("Файл secrets.env не найден")
 
-<<<<<<< HEAD
 
 def require_env(name: str) -> str:
     value = os.getenv(name)
@@ -25,18 +29,6 @@
 DB_USER = require_env("DB_USER")
 DB_PASS = require_env("DB_PASS")
 DB_NAME = require_env("DB_NAME")
-=======
-required_vars = ("DB_HOST", "DB_PORT", "DB_USER", "DB_PASS", "DB_NAME")
-for var in required_vars:
-    if var not in os.environ:
-        raise EnvironmentError(f"Environment variable {var} is not set")
-
-DB_HOST = os.environ["DB_HOST"]
-DB_PORT = int(os.environ["DB_PORT"])
-DB_USER = os.environ["DB_USER"]
-DB_PASS = os.environ["DB_PASS"]
-DB_NAME = os.environ["DB_NAME"]
->>>>>>> 2d611671
 
 OUTPUT_FILE = "all_data.csv"
 
@@ -135,12 +127,7 @@
     "cgp_qr_tare": "QR ЦГП (тара)",
 }
 
-<<<<<<< HEAD
 # Добавляем переводы параметров
-=======
-# Добавляем переводы этапов и параметров
-COLUMN_TITLES_RU.update(STAGE_TITLES)
->>>>>>> 2d611671
 for params in PARAM_TITLES.values():
     COLUMN_TITLES_RU.update(params)
 
@@ -148,6 +135,7 @@
     query = """
         SELECT
             cd.user_id,
+            u.name,
             u.full_name,
             u.position,
             cd.stage_name,
@@ -163,6 +151,13 @@
         return await conn.fetch(query)
 
 async def export_all_data(filename: str = OUTPUT_FILE) -> None:
+    pool = await asyncpg.create_pool(
+        user=DB_USER,
+        password=DB_PASS,
+        database=DB_NAME,
+        host=DB_HOST,
+        port=DB_PORT,
+    )
     try:
         pool = await asyncpg.create_pool(
             user=DB_USER,
@@ -190,29 +185,22 @@
         row = {
             "created_at": rec["created_at"],
             "user_id": rec["user_id"],
+            "name": rec["name"],
             "full_name": rec["full_name"],
             "position": rec["position"],
+            "stage_name": rec["stage_name"],
             "stage_name": STAGE_TITLES.get(rec["stage_name"], rec["stage_name"]),
             "forming_session_id": rec["forming_session_id"],
             "value_numeric": rec["value_numeric"],
         }
+        row.update(data)
         row.update(
             {
-<<<<<<< HEAD
-=======
-
->>>>>>> 2d611671
                 k: (
                     PARAM_VALUE_TITLES.get(k, {}).get(v, v)
                     if not isinstance(v, (dict, list))
                     else json.dumps(v, ensure_ascii=False)
                 )
-<<<<<<< HEAD
-=======
-=======
-                k: PARAM_VALUE_TITLES.get(k, {}).get(v, v)
-
->>>>>>> 2d611671
                 for k, v in data.items()
             }
         )
@@ -221,6 +209,7 @@
     base_columns = [
         "created_at",
         "user_id",
+        "name",
         "full_name",
         "position",
         "stage_name",
@@ -233,6 +222,7 @@
 
     with open(filename, "w", newline="", encoding="utf-8-sig") as f:
         writer = csv.DictWriter(f, fieldnames=fieldnames, delimiter=";")
+        writer.writeheader()
         # Записываем русские заголовки колонок
         writer.writerow({k: COLUMN_TITLES_RU.get(k, k) for k in fieldnames})
         for row in rows:
